--- conflicted
+++ resolved
@@ -1,10 +1,7 @@
 ---
 layout: default
 ---
-<<<<<<< HEAD
-=======
 {% include share_thumbnail.html page=page %}
->>>>>>> b8f41319
 
 <article {% if page.feature-img or page.color %}class="feature-image"{% endif %}>
   <header id="main" style="">
