--- conflicted
+++ resolved
@@ -24,29 +24,6 @@
         {% assign name_page = "" %}
         
         {% for page in site.pages %}
-<<<<<<< HEAD
-        {% if page.title and page.hide != true %}
-        {% if name_page contains page.title %}
-        {% else %}
-        <li class="separator"> | </li>
-        <li>
-            <a class="clear" aria-label="{{ page.title }}" title="{{ page.title }}" href="{{ page.url | relative_url }}">
-            </a>
-        </li>
-        {% endif %}
-        {% assign name_page = page.title | append: name_page %}
-        {% endif %}
-        {% endfor %} 
-        
-        <!-- Auto Generation of SPECIAL pages in the navbar -->
-        {% for item in site.theme_settings.special_page %}
-          {% if item[1].enabled %}
-            <li class="separator"> | </li>
-            <li>
-              <a class="clear" href="{{ item[0] | relative_url }}" aria-label="{{ item[0] }}" title="{{item[0]}}">
-                <i class="fa fa-{{ item[1].icon }}" aria-hidden="true"></i>
-              </a>
-=======
             {% unless page.title == null or page.hide or name_page contains page.title %}
             <li class="separator"> | </li>
             <li>
@@ -54,7 +31,6 @@
                     {% if page.icon %} <i class="fa {{ page.icon }}" aria-hidden="true"></i>
                     {% else %} {{ page.title }} {% endif%}
                 </a>
->>>>>>> 10d70028
             </li>
             {% endunless %}
             {% assign name_page = page.title | append: name_page %}
