<header class="site-header">
    
    <!-- Logo and title -->
	<div class="branding">
<<<<<<< HEAD
		<a href="{{ "/" | relative_url }}">
			<img class="avatar" src="{{ site.theme_settings.avatar | relative_url }}" alt=""/>
		</a>

		<h1 class="site-title">
			<a href="{{ "/" | relative_url }}">{{ site.theme_settings.title }}</a>
=======
		<a href="{{ '/' | relative_url }}">
			<img alt="logo img" class="avatar" src="{{ site.theme_settings.avatar | relative_url }}" alt=""/>
		</a>

		<h1 class="site-title">
			<a alt="{{ site.theme_settings.title }}" href="{{ '/' | relative_url }}"> 
                {{ site.theme_settings.title }}
            </a>
>>>>>>> 61085f12
		</h1>
	</div>
    
    <!-- Toggle menu -->
    <nav class="clear">
    <a name="pull" id="pull" class="toggle" href="#">
    <i class="fa fa-bars fa-lg"></i>
    </a>
    
    <!-- Menu -->
    <ul class="hide">
        <!-- Auto Generation of NORMAL pages in the navbar -->
        {% assign name_page = "" %}
        
        {% for page in site.pages %}
        {% if page.title and page.hide != true %}
        {% if name_page contains page.title %}
        {% else %}
        <li class="separator"> | </li>
        <li>
            <a class="clear" name="{{ page.title }}" 
               href="{{ page.url | relative_url }}">
                {{ page.title }}
            </a>
        </li>
        {% endif %}
        {% assign name_page = page.title | append: name_page %}
        {% endif %}
        {% endfor %} 
        
        <!-- Auto Generation of SPECIAL pages in the navbar -->
        {% for item in site.theme_settings.special_page %}
          {% if item[1].enabled %}
            <li class="separator"> | </li>
            <li>
<<<<<<< HEAD
                <a class="clear" href="{{ item[0] | relative_url }}">
=======
                <a class="clear" href="{{ item[0] | relative_url }}" name="{{ item[0] }}">
>>>>>>> 61085f12
                    <i class="fa fa-{{ item[1].icon }}" aria-hidden="true"></i>
                </a>
            </li>
          {% endif %}
        {% endfor %}
    </ul>
        
	</nav>
</header><|MERGE_RESOLUTION|>--- conflicted
+++ resolved
@@ -2,23 +2,14 @@
     
     <!-- Logo and title -->
 	<div class="branding">
-<<<<<<< HEAD
-		<a href="{{ "/" | relative_url }}">
-			<img class="avatar" src="{{ site.theme_settings.avatar | relative_url }}" alt=""/>
-		</a>
-
-		<h1 class="site-title">
-			<a href="{{ "/" | relative_url }}">{{ site.theme_settings.title }}</a>
-=======
 		<a href="{{ '/' | relative_url }}">
 			<img alt="logo img" class="avatar" src="{{ site.theme_settings.avatar | relative_url }}" alt=""/>
 		</a>
 
 		<h1 class="site-title">
 			<a alt="{{ site.theme_settings.title }}" href="{{ '/' | relative_url }}"> 
-                {{ site.theme_settings.title }}
-            </a>
->>>>>>> 61085f12
+        {{ site.theme_settings.title }}
+      </a>
 		</h1>
 	</div>
     
@@ -54,13 +45,9 @@
           {% if item[1].enabled %}
             <li class="separator"> | </li>
             <li>
-<<<<<<< HEAD
-                <a class="clear" href="{{ item[0] | relative_url }}">
-=======
-                <a class="clear" href="{{ item[0] | relative_url }}" name="{{ item[0] }}">
->>>>>>> 61085f12
-                    <i class="fa fa-{{ item[1].icon }}" aria-hidden="true"></i>
-                </a>
+              <a class="clear" href="{{ item[0] | relative_url }}" name="{{ item[0] }}">
+                <i class="fa fa-{{ item[1].icon }}" aria-hidden="true"></i>
+              </a>
             </li>
           {% endif %}
         {% endfor %}
