--- conflicted
+++ resolved
@@ -1,10 +1,6 @@
 <div class="comments" id="cusdis_thread"
   data-host="https://cusdis.com"
-<<<<<<< HEAD
-  data-app-id="{{ site.comments.cusdis_app_id }}"
-=======
   data-app-id="{% if site.comments.cusdis_app_id %}{{ site.comments.cusdis_app_id }}{% else %}{{ site.cusdis_app_id }}{% endif %}"
->>>>>>> 0e8e7ee7
   data-page-id="{{ page.relative_path }}"
   data-page-url="{{ page.url }}"
   data-page-title="{{ page.title }}"
